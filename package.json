--- conflicted
+++ resolved
@@ -23,11 +23,8 @@
     "react": "^18.2.0",
     "react-dom": "^18.2.0",
     "react-hook-form": "^7.49.3",
-<<<<<<< HEAD
-    "react-router-dom": "^7.8.2"
-=======
+    "react-router-dom": "^7.8.2",
     "remotion": "4.0.340"
->>>>>>> 329ff2db
   },
   "devDependencies": {
     "@testing-library/dom": "^9.3.4",
